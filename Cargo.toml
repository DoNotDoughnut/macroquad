[package]
name = "macroquad"
version = "0.3.3"
authors = ["not-fl3 <not.fl3@gmail.com>"]
edition = "2018"
license = "MIT/Apache-2.0"
homepage = "https://github.com/not-fl3/macroquad"
repository = "https://github.com/not-fl3/macroquad"
description = """
Fork of a simple and easy to use graphics library
"""
readme="README.md"

[features]
default = ["log-impl", "audio"]
log-impl = ["miniquad/log-impl"]
<<<<<<< HEAD
ui = ["text"]
text = ["fontdue"]
audio = ["rodio"]
=======
audio = ["rodio"]

[package.metadata.docs.rs]
all-features = true
>>>>>>> 4b27e454

[dependencies]
miniquad = { git = "https://github.com/DoNotDoughnut/miniquad" }
ahash = "0.7"
glam = { version = "0.14", features = ["scalar-math"] }
image = { version = "0.23.12", default-features = false, features = ["png", "tga"] }
macroquad_macro = { version = "0.1.2", path = "macroquad_macro" }
fontdue = { version = "0.4.0", optional = true }

<<<<<<< HEAD
[target.'cfg(not(target_arch = "wasm32"))'.dependencies]
rodio = { version = "0.13.0", default-features = false, features = ["vorbis"], optional = true }
=======
[target.'cfg(not(any(target_arch = "wasm32", target_os = "android")))'.dependencies]
rodio = { version = "0.13.0", optional=true, default-features = false, features = ["wav", "vorbis"] }

[dev-dependencies]
macroquad-particles = { path = "./particles" }
macroquad-tiled = { path = "./tiled" }
macroquad-platformer = { path = "./physics-platformer" }

# workaround to fix the examples
# this allows to use macroquad-particles in examples without two versions of macroquad
[patch.crates-io]
macroquad = { path = './' }

#miniquad = { path = '../miniquad' }
#quad-gl = {path = './quad-gl'}
>>>>>>> 4b27e454
<|MERGE_RESOLUTION|>--- conflicted
+++ resolved
@@ -14,16 +14,12 @@
 [features]
 default = ["log-impl", "audio"]
 log-impl = ["miniquad/log-impl"]
-<<<<<<< HEAD
 ui = ["text"]
 text = ["fontdue"]
-audio = ["rodio"]
-=======
 audio = ["rodio"]
 
 [package.metadata.docs.rs]
 all-features = true
->>>>>>> 4b27e454
 
 [dependencies]
 miniquad = { git = "https://github.com/DoNotDoughnut/miniquad" }
@@ -31,25 +27,7 @@
 glam = { version = "0.14", features = ["scalar-math"] }
 image = { version = "0.23.12", default-features = false, features = ["png", "tga"] }
 macroquad_macro = { version = "0.1.2", path = "macroquad_macro" }
-fontdue = { version = "0.4.0", optional = true }
+fontdue = { version = "0.5", optional = true }
 
-<<<<<<< HEAD
-[target.'cfg(not(target_arch = "wasm32"))'.dependencies]
-rodio = { version = "0.13.0", default-features = false, features = ["vorbis"], optional = true }
-=======
 [target.'cfg(not(any(target_arch = "wasm32", target_os = "android")))'.dependencies]
-rodio = { version = "0.13.0", optional=true, default-features = false, features = ["wav", "vorbis"] }
-
-[dev-dependencies]
-macroquad-particles = { path = "./particles" }
-macroquad-tiled = { path = "./tiled" }
-macroquad-platformer = { path = "./physics-platformer" }
-
-# workaround to fix the examples
-# this allows to use macroquad-particles in examples without two versions of macroquad
-[patch.crates-io]
-macroquad = { path = './' }
-
-#miniquad = { path = '../miniquad' }
-#quad-gl = {path = './quad-gl'}
->>>>>>> 4b27e454
+rodio = { version = "0.13.0", default-features = false, features = ["vorbis"], optional = true }