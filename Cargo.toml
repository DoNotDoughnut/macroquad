--- conflicted
+++ resolved
@@ -16,40 +16,17 @@
 log-impl = ["miniquad/log-impl"]
 ui = ["text"]
 text = ["fontdue"]
-
-# [package.metadata.docs.rs]
-# all-features = true
+audio = ["rodio"]
 
 [dependencies]
-<<<<<<< HEAD
 miniquad = { git = "https://github.com/DoNotDoughnut/miniquad" }
 firecore-rand = { git = "https://github.com/DoNotDoughnut/firecore-rand" }
-glam = {version = "0.10", features = ["scalar-math"] }
-=======
-miniquad = "0.3.0-alpha.30"
-quad-rand = "0.2.1"
 glam = {version = "0.14", features = ["scalar-math"] }
->>>>>>> 805982a5
 image = { version = "0.23.12", default-features = false, features = ["png", "tga"] }
 macroquad_macro = { version = "0.1.2", path = "macroquad_macro" }
 fontdue = { version = "0.4.0", optional = true }
 
-<<<<<<< HEAD
-ahash = "0.7"
-=======
 [target.'cfg(not(target_arch = "wasm32"))'.dependencies]
-rodio = { version = "0.13.0", default-features = false, features = ["wav", "vorbis"] }
+rodio = { version = "0.13.0", default-features = false, features = ["vorbis"], optional = true }
 
-[dev-dependencies]
-macroquad-particles = { path = "./particles" }
-macroquad-tiled = { path = "./tiled" }
-macroquad-platformer = { path = "./physics-platformer" }
-
-# workaround to fix the examples
-# this allows to use macroquad-particles in examples without two versions of macroquad
-[patch.crates-io]
-macroquad = { path = './' }
-
-#miniquad = { path = '../miniquad' }
-#quad-gl = {path = './quad-gl'}
->>>>>>> 805982a5
+ahash = "0.7"