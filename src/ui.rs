--- conflicted
+++ resolved
@@ -44,7 +44,8 @@
     ui::{canvas::DrawCanvas, render::Painter, style::StyleBuilder},
 };
 
-use std::{cell::RefCell, collections::HashMap, rc::Rc};
+use ahash::AHashMap as HashMap;
+use std::{cell::RefCell, rc::Rc};
 
 mod cursor;
 mod input;
@@ -1107,11 +1108,7 @@
 }
 
 pub(crate) mod ui_context {
-<<<<<<< HEAD
-    use ahash::AHashMap as HashMap;
-
-=======
->>>>>>> 4b27e454
+
     use crate::prelude::*;
     use crate::window::miniquad::*;
 
