--- conflicted
+++ resolved
@@ -47,6 +47,7 @@
 mod exec;
 mod quad_gl;
 
+#[cfg(feature = "audio")]
 pub mod audio;
 pub mod camera;
 pub mod color;
@@ -94,6 +95,7 @@
 
 struct Context {
     quad_context: QuadContext,
+    #[cfg(feature = "audio")]
     audio_context: audio::AudioContext,
 
     screen_width: f32,
@@ -231,6 +233,7 @@
             fonts_storage: text::FontsStorage::new(&mut ctx),
 
             quad_context: ctx,
+            #[cfg(feature = "audio")]
             audio_context: audio::AudioContext::new(),
             coroutines_context: experimental::coroutines::CoroutinesContext::new(),
 
@@ -252,12 +255,8 @@
     }
 
     fn end_frame(&mut self) {
-<<<<<<< HEAD
+
         #[cfg(feature = "ui")]
-=======
-        crate::experimental::scene::update();
-
->>>>>>> 805982a5
         self.ui_context.draw();
 
         self.draw_context
